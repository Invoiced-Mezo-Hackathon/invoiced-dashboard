--- conflicted
+++ resolved
@@ -8,14 +8,7 @@
 export function Header({ onShowNetworkModal }: HeaderProps) {
   return (
     <div className="fixed right-2 sm:right-4 top-4 z-50">
-<<<<<<< HEAD
-      <div className="flex items-center gap-2">
-        <NotificationBell />
-        <WalletStatus onShowNetworkModal={onShowNetworkModal} />
-      </div>
-=======
       <WalletStatus onShowNetworkModal={onShowNetworkModal} />
->>>>>>> 19affa1b
     </div>
   );
 }