--- conflicted
+++ resolved
@@ -342,11 +342,7 @@
                     <p className="text-xs text-white/60 mt-1 font-navbar">
                       {isLoadingPrice ? (
                         <span className="flex items-center gap-1">
-<<<<<<< HEAD
                           <span className="w-3 h-3 border border-green-400 border-t-transparent rounded-full animate-spin inline-block"></span>
-=======
-                          <div className="w-3 h-3 border border-green-400 border-t-transparent rounded-full animate-spin"></div>
->>>>>>> 6a82c964
                           Loading Bitcoin price...
                         </span>
                       ) : (
